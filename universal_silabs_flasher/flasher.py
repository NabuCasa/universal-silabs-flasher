from __future__ import annotations

import asyncio
import dataclasses
import logging
import time
import typing

import async_timeout
import bellows.config
import bellows.ezsp
import bellows.types

from .common import PROBE_TIMEOUT, SerialProtocol, Version, connect_protocol
from .const import DEFAULT_BAUDRATES, ApplicationType
from .cpc import CPCProtocol
<<<<<<< HEAD
from .common import PROBE_TIMEOUT, pad_to_multiple, connect_protocol
from .firmware import FirmwareImage
=======
>>>>>>> fddd21f1
from .emberznet import connect_ezsp
from .gbl import GBLImage
from .gecko_bootloader import GeckoBootloaderProtocol, NoFirmwareError
from .spinel import SpinelProtocol
from .xmodemcrc import BLOCK_SIZE as XMODEM_BLOCK_SIZE

_LOGGER = logging.getLogger(__name__)


def _send_gpio_pattern(pin_states: dict[int, list[bool]], toggle_delay: float) -> None:
    # `gpiod` isn't available on Windows
    import gpiod

    chip = gpiod.chip(0, gpiod.chip.OPEN_BY_NUMBER)
    lines = {pin: chip.get_line(pin) for pin in pin_states.keys()}

    config = gpiod.line_request()
    config.consumer = "universal-silabs-flasher"
    config.request_type = gpiod.line_request.DIRECTION_OUTPUT

    try:
        # Open the pins and set their initial states
        for pin, line in lines.items():
            state = pin_states[pin][0]
            line.request(config, int(state))

        time.sleep(toggle_delay)

        # Send all subsequent states
        for i in range(1, len(pin_states[pin])):
            for pin, line in lines.items():
                line.set_value(int(pin_states[pin][i]))

            time.sleep(toggle_delay)
    finally:
        # Clean up and ensure the GPIO pins are reset to inputs
        for line in lines.values():
            line.set_direction_input()


async def send_gpio_pattern(
    pin_states: dict[int, list[bool]], toggle_delay: float
) -> None:
    await asyncio.get_running_loop().run_in_executor(
        None, _send_gpio_pattern, pin_states, toggle_delay
    )


@dataclasses.dataclass(frozen=True)
class ProbeResult:
    version: Version | None
    continue_probing: bool
    baudrate: int


class Flasher:
    def __init__(
        self,
        *,
        baudrates: dict[ApplicationType, list[int]] = DEFAULT_BAUDRATES,
        probe_methods: tuple[ApplicationType, ...] = (
            ApplicationType.GECKO_BOOTLOADER,
            ApplicationType.CPC,
            ApplicationType.EZSP,
            ApplicationType.SPINEL,
        ),
        device: str,
    ):
        self._baudrates = baudrates
        self._probe_methods = probe_methods
        self._device = device

        self.app_type: ApplicationType | None = None
        self.app_version: Version | None = None
        self.app_baudrate: int | None = None
        self.bootloader_baudrate: int | None = None

    async def enter_yellow_bootloader(self):
        _LOGGER.info("Triggering Yellow bootloader")

        await send_gpio_pattern(
            pin_states={
                24: [True, False, False],
                25: [True, False, True],
            },
            toggle_delay=0.1,
        )

    async def enter_sonoff_bootloader(self):
        _LOGGER.info("Triggering Sonoff bootloader")

        baudrate = self._baudrates[ApplicationType.GECKO_BOOTLOADER][0]
        async with connect_protocol(self._device, baudrate, SerialProtocol) as sonoff:
            serial = sonoff._transport.serial
            serial.dtr = False
            serial.rts = True
            await asyncio.sleep(0.1)
            serial.dtr = True
            serial.rts = False
            await asyncio.sleep(0.5)
            serial.dtr = False

    def _connect_gecko_bootloader(self, baudrate: int):
        return connect_protocol(self._device, baudrate, GeckoBootloaderProtocol)

    def _connect_cpc(self, baudrate: int):
        return connect_protocol(self._device, baudrate, CPCProtocol)

    def _connect_ezsp(self, baudrate: int):
        return connect_ezsp(self._device, baudrate)

    def _connect_spinel(self, baudrate: int):
        return connect_protocol(self._device, baudrate, SpinelProtocol)

    async def probe_gecko_bootloader(
        self, *, baudrate: int, run_firmware: bool = True
    ) -> ProbeResult:
        try:
            async with self._connect_gecko_bootloader(baudrate) as gecko:
                bootloader_version = await gecko.probe()

                if run_firmware:
                    await gecko.run_firmware()
                    _LOGGER.info("Launched application from bootloader")
        except NoFirmwareError:
            _LOGGER.warning("No application can be launched")
            return ProbeResult(
                version=bootloader_version,
                baudrate=baudrate,
                continue_probing=False,
            )
        else:
            return ProbeResult(
                version=bootloader_version,
                baudrate=baudrate,
                continue_probing=run_firmware,
            )

    async def probe_cpc(self, baudrate: int) -> ProbeResult:
        async with self._connect_cpc(baudrate) as cpc:
            version = await cpc.probe()

        return ProbeResult(
            version=version,
            baudrate=baudrate,
            continue_probing=False,
        )

    async def probe_ezsp(self, baudrate: int) -> ProbeResult:
        async with self._connect_ezsp(baudrate) as ezsp:
            _, _, version = await ezsp.get_board_info()

        return ProbeResult(
            version=Version(version),
            baudrate=baudrate,
            continue_probing=False,
        )

    async def probe_spinel(self, baudrate: int) -> ProbeResult:
        async with self._connect_spinel(baudrate) as spinel:
            version = await spinel.probe()

        return ProbeResult(
            version=version,
            baudrate=baudrate,
            continue_probing=False,
        )

    async def probe_app_type(
        self,
        types: typing.Iterable[ApplicationType] | None = None,
        *,
        yellow_gpio_reset: bool = False,
        sonoff_reset: bool = False,
    ) -> None:
        if types is None:
            types = self._probe_methods

        if yellow_gpio_reset:
            await self.enter_yellow_bootloader()
        elif sonoff_reset:
            await self.enter_sonoff_bootloader()

        bootloader_probe = None

        # Only run firmware from the bootloader if we have other probe methods
        only_probe_bootloader = types == [ApplicationType.GECKO_BOOTLOADER]
        probe_funcs = {
            ApplicationType.GECKO_BOOTLOADER: (
                lambda baudrate: self.probe_gecko_bootloader(
                    run_firmware=(not only_probe_bootloader), baudrate=baudrate
                )
            ),
            ApplicationType.CPC: self.probe_cpc,
            ApplicationType.EZSP: self.probe_ezsp,
            ApplicationType.SPINEL: self.probe_spinel,
        }

        for probe_method, baudrate in (
            (m, b) for m in types for b in self._baudrates[m]
        ):
            # Don't probe the bootloader twice
            if (
                probe_method == ApplicationType.GECKO_BOOTLOADER
                and bootloader_probe is not None
            ):
                _LOGGER.debug("Not probing bootloader twice")
                continue

            _LOGGER.info("Probing %s at %d baud", probe_method, baudrate)

            try:
                result = await probe_funcs[probe_method](baudrate=baudrate)
            except asyncio.TimeoutError:
                continue

            # Keep track of the bootloader version for later
            if probe_method == ApplicationType.GECKO_BOOTLOADER:
                _LOGGER.info("Detected bootloader version %s", result.version)
                bootloader_probe = result
                self.bootloader_baudrate = bootloader_probe.baudrate

            if result.continue_probing:
                continue

            self.app_type = probe_method
            self.app_version = result.version
            self.app_baudrate = result.baudrate
            break
        else:
            if bootloader_probe and (yellow_gpio_reset or sonoff_reset):
                # We have no valid application image but can still re-enter the
                # bootloader
                if yellow_gpio_reset:
                    await self.enter_yellow_bootloader()
                elif sonoff_reset:
                    await self.enter_sonoff_bootloader()

                self.app_type = ApplicationType.GECKO_BOOTLOADER
                self.app_version = bootloader_probe.version
                self.app_baudrate = bootloader_probe.baudrate
                self.bootloader_baudrate = bootloader_probe.baudrate
                _LOGGER.warning("Bootloader did not launch a valid application")
            else:
                raise RuntimeError("Failed to probe running application type")

        _LOGGER.info(
            "Detected %s, version %s at %s baudrate (bootloader baudrate %s)",
            self.app_type,
            self.app_version,
            self.app_baudrate,
            self.bootloader_baudrate,
        )

    async def enter_bootloader(self) -> None:
        if self.app_type is None:
            await self.probe_app_type()

        if self.app_type is ApplicationType.GECKO_BOOTLOADER:
            # No firmware
            pass
        elif self.app_type is ApplicationType.CPC:
            async with self._connect_cpc(self.app_baudrate) as cpc:
                async with async_timeout.timeout(PROBE_TIMEOUT):
                    await cpc.enter_bootloader()
        elif self.app_type is ApplicationType.SPINEL:
            async with self._connect_spinel(self.app_baudrate) as spinel:
                async with async_timeout.timeout(PROBE_TIMEOUT):
                    await spinel.enter_bootloader()
        elif self.app_type is ApplicationType.EZSP:
            async with self._connect_ezsp(self.app_baudrate) as ezsp:
                try:
                    res = await ezsp.launchStandaloneBootloader(0x01)
                except asyncio.TimeoutError:
                    _LOGGER.warning(
                        "Application failed to respond to bootloader launching command."
                        " Assuming bootloader has launched."
                    )
                else:
                    if res[0] != bellows.types.EmberStatus.SUCCESS:
                        raise RuntimeError(
                            f"EmberZNet could not enter the bootloader: {res[0]!r}"
                        )
        else:
            raise RuntimeError(f"Invalid application type: {self.app_type}")

        # Probe the bootloader baudrate
        if self.bootloader_baudrate is None:
            await self.probe_app_type(types=[ApplicationType.GECKO_BOOTLOADER])

    async def flash_firmware(
        self,
        firmware: FirmwareImage,
        run_firmware: bool = True,
        progress_callback: typing.Callable[[int, int], typing.Any] | None = None,
    ) -> None:
        data = firmware.serialize()

        # Pad the image to the XMODEM block size
        data = pad_to_multiple(data, XMODEM_BLOCK_SIZE, b"\xFF")

        async with self._connect_gecko_bootloader(self.bootloader_baudrate) as gecko:
            await gecko.probe()
            await gecko.upload_firmware(data, progress_callback=progress_callback)

            if run_firmware:
                await gecko.run_firmware()

    async def dump_emberznet_config(self) -> None:
        if self.app_type != ApplicationType.EZSP:
            raise RuntimeError(f"Device is not running EmberZNet: {self.app_type}")

        async with self._connect_ezsp(self.app_baudrate) as ezsp:
            for config in ezsp.types.EzspConfigId:
                v = await ezsp.getConfigurationValue(config)
                if v[0] == bellows.types.EzspStatus.ERROR_INVALID_ID:
                    continue
                print(f"{config.name}={v[1]}")

    async def write_emberznet_eui64(self, new_eui64: bellows.types.EUI64) -> bool:
        await self.probe_app_type()

        if self.app_type != ApplicationType.EZSP:
            raise RuntimeError(f"Device is not running EmberZNet: {self.app_type}")

        async with self._connect_ezsp(self.app_baudrate) as ezsp:
            (current_eui64,) = await ezsp.getEui64()
            _LOGGER.info("Current device IEEE: %s", current_eui64)

            if current_eui64 == new_eui64:
                _LOGGER.info("Device IEEE address already matches, not overwriting")
                return False

            if not await ezsp.can_write_custom_eui64():
                raise ValueError(
                    "IEEE address has already been written, it cannot be written again"
                )

            (status,) = await ezsp.setMfgToken(
                bellows.types.EzspMfgTokenId.MFG_CUSTOM_EUI_64, new_eui64.serialize()
            )

            if status != bellows.types.EmberStatus.SUCCESS:
                raise RuntimeError(f"Failed to write IEEE address: {status}")

        return True<|MERGE_RESOLUTION|>--- conflicted
+++ resolved
@@ -11,16 +11,17 @@
 import bellows.ezsp
 import bellows.types
 
-from .common import PROBE_TIMEOUT, SerialProtocol, Version, connect_protocol
+from .common import (
+    PROBE_TIMEOUT,
+    SerialProtocol,
+    Version,
+    connect_protocol,
+    pad_to_multiple,
+)
 from .const import DEFAULT_BAUDRATES, ApplicationType
 from .cpc import CPCProtocol
-<<<<<<< HEAD
-from .common import PROBE_TIMEOUT, pad_to_multiple, connect_protocol
+from .emberznet import connect_ezsp
 from .firmware import FirmwareImage
-=======
->>>>>>> fddd21f1
-from .emberznet import connect_ezsp
-from .gbl import GBLImage
 from .gecko_bootloader import GeckoBootloaderProtocol, NoFirmwareError
 from .spinel import SpinelProtocol
 from .xmodemcrc import BLOCK_SIZE as XMODEM_BLOCK_SIZE
