--- conflicted
+++ resolved
@@ -10,7 +10,6 @@
 import bellows.ezsp
 import bellows.types
 
-<<<<<<< HEAD
 from .common import (
     PROBE_TIMEOUT,
     SerialProtocol,
@@ -18,11 +17,7 @@
     connect_protocol,
     pad_to_multiple,
 )
-from .const import DEFAULT_BAUDRATES, ApplicationType
-=======
-from .common import PROBE_TIMEOUT, SerialProtocol, Version, connect_protocol
 from .const import DEFAULT_BAUDRATES, GPIO_CONFIGS, ApplicationType, ResetTarget
->>>>>>> 4f7fff02
 from .cpc import CPCProtocol
 from .emberznet import connect_ezsp
 from .firmware import FirmwareImage
